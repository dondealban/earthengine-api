#!/usr/bin/env python
"""Singleton for the library's communication with the Earth Engine API."""

from __future__ import print_function

# Using lowercase function naming to match the JavaScript names.
# pylint: disable=g-bad-name

# pylint: disable=g-bad-import-order
import contextlib
import json
import threading
from threading import local

import httplib2
import six
import time

# pylint: disable=g-import-not-at-top
try:
  # Python 3.x
  import urllib.error
  import urllib.parse
  import urllib.request
except ImportError:
  # Python 2.x
  import urllib

from . import ee_exception

<<<<<<< HEAD
=======
# OAuth2 credentials object.  This may be set by ee.Initialize().
_credentials = None


# The base URL for all data calls.  This is set by ee.initialize().
_api_base_url = None

# The base URL for map tiles.  This is set by ee.initialize().
_tile_base_url = None

# Whether the module has been initialized.
_initialized = False

# Sets the number of milliseconds to wait for a request before considering
# it timed out. 0 means no limit.
_deadline_ms = 0


>>>>>>> 93609e08
class _ThreadLocals(threading.local):

  def __init__(self):
    # pylint: disable=super-init-not-called

    # A function called when profile results are received from the server. Takes
    # the profile ID as an argument. None if profiling is disabled.
    #
    # This is a thread-local variable because the alternative is to add a
    # parameter to ee.data.send_, which would then have to be propagated from
    # the assorted API call functions (ee.data.getInfo, ee.data.getMapId, etc.),
    # and the user would have to modify each call to profile, rather than
    # enabling profiling as a wrapper around the entire program (with
    # ee.data.profiling, defined below).
    self.profile_hook = None


_thread_locals = _ThreadLocals()

# The HTTP header through which profile results are returned.
# Lowercase because that's how httplib2 does things.
_PROFILE_HEADER_LOWERCASE = 'x-earth-engine-computation-profile'

# Maximum number of times to retry a rate-limited request.
MAX_RETRIES = 5

# Maximum time to wait before retrying a rate-limited request (in milliseconds).
MAX_RETRY_WAIT = 120000

# Base time (in ms) to wait when performing exponential backoff in request
# retries.
BASE_RETRY_WAIT = 1000

# The default base URL for API calls.
DEFAULT_API_BASE_URL = 'https://earthengine.googleapis.com/api'

# The default base URL for media/tile calls.
DEFAULT_TILE_BASE_URL = 'https://earthengine.googleapis.com'

# Asset types recognized by create_assets().
ASSET_TYPE_FOLDER = 'Folder'
ASSET_TYPE_IMAGE_COLL = 'ImageCollection'
# Max length of the above type names
MAX_TYPE_LENGTH = len(ASSET_TYPE_IMAGE_COLL)

<<<<<<< HEAD
_LOCAL = local()

_global_data = None
=======
# The maximum number of tasks to retrieve in each request to "/tasklist".
_TASKLIST_PAGE_SIZE = 500
>>>>>>> 93609e08


def initialize(credentials=None, api_base_url=None, tile_base_url=None):
  """Initializes the data module, setting credentials and base URLs.

  If any of the arguments are unspecified, they will keep their old values;
  the defaults if initialize() has never been called before.

  Args:
    credentials: The OAuth2 credentials.
    api_base_url: The EarthEngine REST API endpoint.
    tile_base_url: The EarthEngine REST tile endpoint.
  """
  return _instance().initialize(credentials, api_base_url, tile_base_url)


def reset():
  """Resets the data module, clearing credentials and custom base URLs."""
  return _instance().reset()




def setDeadline(milliseconds):
  """Sets the timeout length for API requests.

  Args:
    milliseconds: The number of milliseconds to wait for a request
        before considering it timed out. 0 means no limit.
  """
  return _instance().setDeadline(milliseconds)


@contextlib.contextmanager
def profiling(hook):
  # pylint: disable=g-doc-return-or-yield
  """Returns a context manager which enables or disables profiling.

  If hook is not None, enables profiling for all API calls in its scope and
  calls the hook function with all resulting profile IDs. If hook is null,
  disables profiling (or leaves it disabled).

  Args:
    hook: A function of one argument which is called with each profile
        ID obtained from API calls, just before the API call returns.
  """
  return _instance().profiling(hook)


def getInfo(asset_id):
  """Load info for an asset, given an asset id.

  Args:
    asset_id: The asset to be retrieved.

  Returns:
    The value call results.
  """
  return _instance().getInfo(asset_id)


def getList(params):
  """Get a list of contents for a collection asset.

  Args:
    params: An object containing request parameters with the
        following possible values:
            id (string) The asset id of the collection to list.
            starttime (number) Start time, in msec since the epoch.
            endtime (number) End time, in msec since the epoch.
            fields (comma-separated strings) Field names to return.

  Returns:
    The list call results.
  """
  return _instance().getList(params)


def getMapId(params):
  """Get a Map ID for a given asset.

  Args:
    params: An object containing visualization options with the
            following possible values:
      image - (JSON string) The image to render.
      version - (number) Version number of image (or latest).
      bands - (comma-seprated strings) Comma-delimited list of
          band names to be mapped to RGB.
      min - (comma-separated numbers) Value (or one per band)
          to map onto 00.
      max - (comma-separated numbers) Value (or one per band)
          to map onto FF.
      gain - (comma-separated numbers) Gain (or one per band)
          to map onto 00-FF.
      bias - (comma-separated numbers) Offset (or one per band)
          to map onto 00-FF.
      gamma - (comma-separated numbers) Gamma correction
          factor (or one per band)
      palette - (comma-separated strings) A string of comma-separated
          CSS-style color strings (single-band previews only). For example,
          'FF0000,000000'.
      format (string) Either 'jpg' (does not support transparency) or
          'png' (supports transparency).

  Returns:
    A dictionary containing "mapid" and "token" strings, which can
    be combined to retrieve tiles from the /map service.
  """
  return _instance().getMapId(params)


def getTileUrl(mapid, x, y, z):
  """Generate a URL for map tiles from a Map ID and coordinates.

  Args:
    mapid: The Map ID to generate tiles for, a dictionary containing "mapid"
        and "token" strings.
    x: The tile x coordinate.
    y: The tile y coordinate.
    z: The tile zoom level.

  Returns:
    The tile URL.
  """
  return _instance().getTileUrl(mapid, x, y, z)


def getValue(params):
  """Retrieve a processed value from the front end.

  Args:
    params: A dictionary containing:
        json - (String) A JSON object to be evaluated.

  Returns:
    The value call results.
  """
  return _instance().getValue(params)


def getThumbnail(params):
  """Get a Thumbnail for a given asset.

  Args:
    params: Parameters identical to getMapId, plus:
        size - (a number or pair of numbers in format WIDTHxHEIGHT) Maximum
          dimensions of the thumbnail to render, in pixels. If only one number
          is passed, it is used as the maximum, and the other dimension is
          computed by proportional scaling.
        region - (E,S,W,N or GeoJSON) Geospatial region of the image
          to render. By default, the whole image.
        format - (string) Either 'png' (default) or 'jpg'.

  Returns:
    A thumbnail image as raw PNG data.
  """
  return _instance().getThumbnail(params)


def getThumbId(params):
  """Get a Thumbnail ID for a given asset.

  Args:
    params: Parameters identical to getMapId, plus:
        size - (a number or pair of numbers in format WIDTHxHEIGHT) Maximum
          dimensions of the thumbnail to render, in pixels. If only one number
          is passed, it is used as the maximum, and the other dimension is
          computed by proportional scaling.
        region - (E,S,W,N or GeoJSON) Geospatial region of the image
          to render. By default, the whole image.
        format - (string) Either 'png' (default) or 'jpg'.

  Returns:
    A thumbnail ID.
  """
  return _instance().getThumbId(params)


def makeThumbUrl(thumbId):
  """Create a thumbnail URL from the given thumbid and token.

  Args:
    thumbId: An object containing a thumbnail thumbid and token.

  Returns:
    A URL from which the thumbnail can be obtained.
  """
  return _instance().makeThumbUrl(thumbId)


def getDownloadId(params):
  """Get a Download ID.

  Args:
    params: An object containing visualization options with the following
      possible values:
        name - a base name to use when constructing filenames.
        bands - a description of the bands to download. Must be an array of
            dictionaries, each with the following keys:
          id - the name of the band, a string, required.
          crs - an optional CRS string defining the band projection.
          crs_transform - an optional array of 6 numbers specifying an affine
              transform from the specified CRS, in the order: xScale,
              yShearing, xShearing, yScale, xTranslation and yTranslation.
          dimensions - an optional array of two integers defining the width and
              height to which the band is cropped.
          scale - an optional number, specifying the scale in meters of the
                 band; ignored if crs and crs_transform is specified.
        crs - a default CRS string to use for any bands that do not explicitly
            specify one.
        crs_transform - a default affine transform to use for any bands that do
            not specify one, of the same format as the crs_transform of bands.
        dimensions - default image cropping dimensions to use for any bands
            that do not specify them.
        scale - a default scale to use for any bands that do not specify one;
            ignored if crs and crs_transform is specified.
        region - a polygon specifying a region to download; ignored if crs
            and crs_transform is specified.

  Returns:
    A dict containing a docid and token.
  """
  return _instance().getDownloadId(params)


def makeDownloadUrl(downloadId):
  """Create a download URL from the given docid and token.

  Args:
    downloadId: An object containing a download docid and token.

  Returns:
    A URL from which the download can be obtained.
  """
  return _instance().makeDownloadUrl(downloadId)


def getTableDownloadId(params):
  """Get a Download ID.

  Args:
    params: An object containing table download options with the following
      possible values:
        format - The download format, CSV or JSON.
        selectors - Comma separated string of selectors that can be used to
            determine which attributes will be downloaded.
        filename - The name of the file that will be downloaded.

  Returns:
    A dict containing a docid and token.
  """
  return _instance().getTableDownloadId(params)


def makeTableDownloadUrl(downloadId):
  """Create a table download URL from a docid and token.

  Args:
    downloadId: A table download id and token.

  Returns:
    A Url from which the download can be obtained.
  """
  return _instance().makeTableDownloadUrl(downloadId)


def getAlgorithms():
  """Get the list of algorithms.

  Returns:
    The dictionary of algorithms.  Each algorithm is a dictionary containing
    the following fields:
        "description" - (string) A text description of the algorithm.
        "returns" - (string) The return type of the algorithm.
        "args" - An array of arguments.  Each argument specifies the following:
            "name" - (string) The name of the argument.
            "description" - (string) A text description of the argument.
            "type" - (string) The type of the argument.
            "optional" - (boolean) Whether the argument is optional or not.
            "default" - A representation of the default value if the argument
                is not specified.
  """
  return _instance().getAlgorithms()


def createAsset(value, opt_path=None, opt_force=False):
  """Creates an asset from a JSON value.

  To create an empty image collection or folder, pass in a "value" object
  with a "type" key whose value is "ImageCollection" or "Folder".

  Args:
    value: An object describing the asset to create or a JSON string
        with the already-serialized value for the new asset.
    opt_path: An optional desired ID, including full path.
    opt_force: True if asset overwrite is allowed

  Returns:
    A description of the saved asset, including a generated ID.
  """
  return _instance().createAsset(value, opt_path, opt_force)


def copyAsset(sourceId, destinationId, allowOverwrite=False):
  """Copies the asset from sourceId into destinationId.

  Args:
    sourceId: The ID of the asset to copy.
    destinationId: The ID of the new asset created by copying.
    allowOverwrite: If True, allows overwriting an existing asset.
  """
<<<<<<< HEAD
  return _instance().copyAsset(sourceId, destinationId)
=======
  send_('/copy', {
      'sourceId': sourceId,
      'destinationId': destinationId,
      'allowOverwrite': allowOverwrite,
  })
>>>>>>> 93609e08


def renameAsset(sourceId, destinationId):
  """Renames the asset from sourceId to destinationId.

  Args:
    sourceId: The ID of the asset to rename.
    destinationId: The new ID of the asset.
  """
  return _instance().renameAsset(sourceId, destinationId)


def deleteAsset(assetId):
  """Deletes the asset with the given id.

  Args:
    assetId: The ID of the asset to delete.
  """
  return _instance().deleteAsset(assetId)


def newTaskId(count=1):
  """Generate an ID for a long-running task.

  Args:
    count: Optional count of IDs to generate, one by default.

  Returns:
    A list containing generated ID strings.
  """
  return _instance().newTaskId(count)


def getTaskList():
  """Retrieves a list of the user's tasks.

  Returns:
    A list of task status dictionaries, one for each task submitted to EE by
    the current user. These include currently running tasks as well as recently
    canceled or failed tasks.
  """
<<<<<<< HEAD
  return _instance().getTaskList()
=======
  params = {'pagesize': _TASKLIST_PAGE_SIZE}
  tasks = []
  while True:
    r = send_('/tasklist', params, 'GET')
    tasks.extend(r['tasks'])
    next_page_token = r.get('next_page_token', '')
    if not next_page_token:
      break
    params['pagetoken'] = next_page_token
  return tasks
>>>>>>> 93609e08


def getTaskStatus(taskId):
  """Retrieve status of one or more long-running tasks.

  Args:
    taskId: ID of the task or a list of multiple IDs.

  Returns:
    List containing one object for each queried task, in the same order as
    the input array, each object containing the following values:
      id (string) ID of the task.
      state (string) State of the task, one of READY, RUNNING, COMPLETED,
        FAILED, CANCELLED; or UNKNOWN if the task with the specified ID
        doesn't exist.
      error_message (string) For a FAILED task, a description of the error.
  """
  return _instance().getTaskStatus(taskId)


def cancelTask(taskId):
  return _instance().cancelTask(taskId)


def startProcessing(taskId, params):
  """Create processing task that exports or pre-renders an image.

  Args:
    taskId: ID for the task (obtained using newTaskId).
    params: The object that describes the processing task; only fields
      that are common for all processing types are documented below.
        type (string) Either 'EXPORT_IMAGE', 'EXPORT_FEATURES',
          'EXPORT_VIDEO', or 'EXPORT_TILES'.
        json (string) JSON description of the image.

  Returns:
    A dict with optional notes about the created task.
  """
  return _instance().startProcessing(taskId, params)


def startIngestion(taskId, params, allow_overwrite=False):
  """Creates an asset import task.

  Args:
    taskId: ID for the task (obtained using newTaskId).
    params: The object that describes the import task, which can
        have these fields:
          id (string) The destination asset id (e.g. users/foo/bar).
          tilesets (array) A list of Google Cloud Storage source file paths
            formatted like:
              [{'sources': [
                  {'primaryPath': 'foo.tif', 'additionalPaths': ['foo.prj']},
                  {'primaryPath': 'bar.tif', 'additionalPaths': ['bar.prj'},
              ]}]
            Where path values correspond to source files' Google Cloud Storage
            object names, e.g. 'gs://bucketname/filename.tif'
          bands (array) An optional list of band names formatted like:
            [{'id': 'R'}, {'id': 'G'}, {'id': 'B'}]
    allow_overwrite: Whether the ingested image can overwrite an
        existing version.

  Returns:
    A dict with optional notes about the created task.
  """
  return _instance().startIngestion(taskId, params, allow_overwrite)


def startTableIngestion(taskId, params, allow_overwrite=False):
  """Creates a table asset import task.

  Args:
    taskId: ID for the task (obtained using newTaskId).
    params: The object that describes the import task, which can
        have these fields:
          id (string) The destination asset id (e.g. users/foo/bar).
          sources (array) A list of CNS source file paths with optional
            character encoding formatted like:
            "sources": [{ "primaryPath": "states.shp", "charset": "UTF-8" }]
            Where path values correspond to source files' CNS locations,
            e.g. 'googlefile://namespace/foobar.shp', and 'charset' refers to
            the character encoding of the source file.
    allow_overwrite: Whether the ingested image can overwrite an
        existing version.
  Returns:
    A dict with optional notes about the created task.
  """
  return _instance().startTableIngestion(taskId, params, allow_overwrite)


def getAssetRoots():
  """Returns the list of the root folders the user owns.

  Note: The "id" values for roots are two levels deep, e.g. "users/johndoe"
        not "users/johndoe/notaroot".

  Returns:
    A list of folder descriptions formatted like:
      [
          {"type": "Folder", "id": "users/foo"},
          {"type": "Folder", "id": "projects/bar"},
      ]
  """
  return _instance().getAssetRoots()


def getAssetRootQuota(rootId):
  """Returns quota usage details for the asset root with the given ID.

  Usage notes:

    - The id *must* be a root folder like "users/foo" (not "users/foo/bar").
    - The authenticated user must own the asset root to see its quota usage.

  Args:
    rootId: The ID of the asset to check.

  Returns:
    A dict describing the asset's quota usage. Looks like, with size in bytes:
      {
          asset_count: {usage: number, limit: number},
          asset_size: {usage: number, limit: number},
      }
  """
  return _instance().getAssetRootQuota(rootId)


def getAssetAcl(assetId):
  """Returns the access control list of the asset with the given ID.

  Args:
    assetId: The ID of the asset to check.

  Returns:
    A dict describing the asset's ACL. Looks like:
      {
         "owners" : ["user@domain1.com"],
         "writers": ["user2@domain1.com", "user3@domain1.com"],
         "readers": ["some_group@domain2.com"],
         "all_users_can_read" : True
      }
  """
  return _instance().getAssetAcl(assetId)


def setAssetAcl(assetId, aclUpdate):
  """Sets the access control list of the asset with the given ID.

  The owner ACL cannot be changed, and the final ACL of the asset
  is constructed by merging the OWNER entries of the old ACL with
  the incoming ACL record.

  Args:
    assetId: The ID of the asset to set the ACL on.
    aclUpdate: The updated ACL for the asset. Must be formatted like the
        value returned by getAssetAcl but without "owners".
  """
  return _instance().setAssetAcl(assetId, aclUpdate)


def setAssetProperties(assetId, properties):
  """Sets metadata properties of the asset with the given ID.

  To delete a property, set its value to null.
  The authenticated user must be a writer or owner of the asset.

  Args:
    assetId: The ID of the asset to set the ACL on.
    properties: A dictionary of keys and values for the properties to update.
  """
  return _instance().setAssetProperties(assetId, properties)


def createAssetHome(requestedId):
  """Attempts to create a home root folder for the current user ("users/joe").

  Results in an error if the user already has a home root folder or the
  requested ID is unavailable.

  Args:
    requestedId: The requested ID of the home folder (e.g. "users/joe").
  """
  return _instance().createAssetHome(requestedId)


def authorizeHttp(http):
  return _instance().authorizeHttp(http)


def send_(path, params, opt_method='POST', opt_raw=False):
  """Send an API call.

  Args:
    path: The API endpoint to call.
    params: The call parameters.
    opt_method: The HTTPRequest method (GET or POST).
    opt_raw: Whether the data should be returned raw, without attempting
        to decode it as JSON.

  Returns:
    The data object returned by the API call.

  Raises:
    EEException: For malformed requests or errors from the server.
  """
  return _instance().send_(path, params, opt_method, opt_raw)


<<<<<<< HEAD
def create_assets(asset_ids, asset_type, mk_parents):
  """Creates the specified assets if they do not exist."""
  return _instance().create_assets(asset_ids, asset_type, mk_parents)

=======

  url = _api_base_url + path
  headers = {}
>>>>>>> 93609e08

def setThreadCredentials(credentials):
  """Sets the credentials for the current thread.

  Args:
    credentials: The credentials to set.

  Returns:
    False if the same credentials are already set, otherwise True
  """
  currentCredentials = _LOCAL.__dict__.get('credentials', None)
  if currentCredentials is credentials:
    return False
  else:
    _LOCAL.credentials = credentials
    return True


def _instance():
  threadCredentials = _LOCAL.__dict__.get('credentials', None)
  if not threadCredentials:  # Thread not initialized - use global state
    global _global_data
    if not _global_data:
      _global_data = _Data()
    return _global_data

  data = None
  if 'data' in _LOCAL.__dict__:
    data = _LOCAL.data
    if threadCredentials is not data._credentials:
      data = None  # Don't reuse data object for different credentials
  if not data:
    data = _Data()
    _LOCAL.data = data
  return data


class _Data:
  def __init__(self):
    pass

  # OAuth2 credentials object.  This may be set by ee.Initialize().
  _credentials = None

  # The base URL for all data calls.  This is set by ee.initialize().
  _api_base_url = None

  # The base URL for map tiles.  This is set by ee.initialize().
  _tile_base_url = None

  # Whether the module has been initialized.
  _initialized = False

  # Sets the number of milliseconds to wait for a request before considering
  # it timed out. 0 means no limit.
  _deadline_ms = 0

  # A function called when profile results are received from the server. Takes the
  # profile ID as an argument. None if profiling is disabled.
  #
  # This is a global variable because the alternative is to add a parameter to
  # ee.data.send_, which would then have to be propagated from the assorted API
  # call functions (ee.data.getInfo, ee.data.getMapId, etc.), and the user would
  # have to modify each call to profile, rather than enabling profiling as a
  # wrapper around the entire program (with ee.data.profiling, defined below).
  _profile_hook = None

  def initialize(self, credentials=None, api_base_url=None, tile_base_url=None):
    """Initializes the data module, setting credentials and base URLs.

    If any of the arguments are unspecified, they will keep their old values;
    the defaults if initialize() has never been called before.

    Args:
      credentials: The OAuth2 credentials.
      api_base_url: The EarthEngine REST API endpoint.
      tile_base_url: The EarthEngine REST tile endpoint.
    """
    # If already initialized, only replace the explicitly specified parts.
    if credentials is not None:
      self._credentials = credentials

    if api_base_url is not None:
      self._api_base_url = api_base_url
    elif not self._initialized:
      self._api_base_url = DEFAULT_API_BASE_URL

    if tile_base_url is not None:
      self._tile_base_url = tile_base_url
    elif not self._initialized:
      self._tile_base_url = DEFAULT_TILE_BASE_URL

    self._initialized = True

  def reset(self):
    """Resets the data module, clearing credentials and custom base URLs."""
    self._credentials = None
    self._api_base_url = None
    self._tile_base_url = None
    self._initialized = False

  def setDeadline(self, milliseconds):
    """Sets the timeout length for API requests.

    Args:
      milliseconds: The number of milliseconds to wait for a request
          before considering it timed out. 0 means no limit.
    """
    self._deadline_ms = milliseconds

  @contextlib.contextmanager
  def profiling(self, hook):
    # pylint: disable=g-doc-return-or-yield
    """Returns a context manager which enables or disables profiling.

    If hook is not None, enables profiling for all API calls in its scope and
    calls the hook function with all resulting profile IDs. If hook is null,
    disables profiling (or leaves it disabled).

  Args:
    hook: A function of one argument which is called with each profile
        ID obtained from API calls, just before the API call returns.
  """

    saved_hook = _thread_locals.profile_hook
    _thread_locals.profile_hook = hook
    try:
      yield
    finally:
      _thread_locals.profile_hook = saved_hook

  def getInfo(self, asset_id):
    """Load info for an asset, given an asset id.

    Args:
      asset_id: The asset to be retrieved.

    Returns:
      The value call results.
    """
    return self.send_('/info', {'id': asset_id})

  def getList(self, params):
    """Get a list of contents for a collection asset.

    Args:
      params: An object containing request parameters with the
          following possible values:
              id (string) The asset id of the collection to list.
              starttime (number) Start time, in msec since the epoch.
              endtime (number) End time, in msec since the epoch.
              fields (comma-separated strings) Field names to return.

    Returns:
      The list call results.
    """
    return self.send_('/list', params)

  def getMapId(self, params):
    """Get a Map ID for a given asset.

    Args:
      params: An object containing visualization options with the
              following possible values:
        image - (JSON string) The image to render.
        version - (number) Version number of image (or latest).
        bands - (comma-seprated strings) Comma-delimited list of
            band names to be mapped to RGB.
        min - (comma-separated numbers) Value (or one per band)
            to map onto 00.
        max - (comma-separated numbers) Value (or one per band)
            to map onto FF.
        gain - (comma-separated numbers) Gain (or one per band)
            to map onto 00-FF.
        bias - (comma-separated numbers) Offset (or one per band)
            to map onto 00-FF.
        gamma - (comma-separated numbers) Gamma correction
            factor (or one per band)
        palette - (comma-separated strings) A string of comma-separated
            CSS-style color strings (single-band previews only). For example,
            'FF0000,000000'.
        format (string) Either 'jpg' (does not support transparency) or
            'png' (supports transparency).

    Returns:
      A dictionary containing "mapid" and "token" strings, which can
      be combined to retrieve tiles from the /map service.
    """
    params['json_format'] = 'v2'
    return self.send_('/mapid', params)

  def getTileUrl(self, mapid, x, y, z):
    """Generate a URL for map tiles from a Map ID and coordinates.

    Args:
      mapid: The Map ID to generate tiles for, a dictionary containing "mapid"
          and "token" strings.
      x: The tile x coordinate.
      y: The tile y coordinate.
      z: The tile zoom level.

    Returns:
      The tile URL.
    """
    width = 2 ** z
    x %= width
    if x < 0:
      x += width
    return '%s/map/%s/%d/%d/%d?token=%s' % (
      self._tile_base_url, mapid['mapid'], z, x, y, mapid['token'])

  def getValue(self, params):
    """Retrieve a processed value from the front end.

    Args:
      params: A dictionary containing:
          json - (String) A JSON object to be evaluated.

    Returns:
      The value call results.
    """
    params['json_format'] = 'v2'
    return self.send_('/value', params)

  def getThumbnail(self, params):
    """Get a Thumbnail for a given asset.

    Args:
      params: Parameters identical to getMapId, plus:
          size - (a number or pair of numbers in format WIDTHxHEIGHT) Maximum
            dimensions of the thumbnail to render, in pixels. If only one number
            is passed, it is used as the maximum, and the other dimension is
            computed by proportional scaling.
          region - (E,S,W,N or GeoJSON) Geospatial region of the image
            to render. By default, the whole image.
          format - (string) Either 'png' (default) or 'jpg'.

    Returns:
      A thumbnail image as raw PNG data.
    """
    return self.send_('/thumb', params, opt_method='GET', opt_raw=True)

  def getThumbId(self, params):
    """Get a Thumbnail ID for a given asset.

    Args:
      params: Parameters identical to getMapId, plus:
          size - (a number or pair of numbers in format WIDTHxHEIGHT) Maximum
            dimensions of the thumbnail to render, in pixels. If only one number
            is passed, it is used as the maximum, and the other dimension is
            computed by proportional scaling.
          region - (E,S,W,N or GeoJSON) Geospatial region of the image
            to render. By default, the whole image.
          format - (string) Either 'png' (default) or 'jpg'.

    Returns:
      A thumbnail ID.
    """
    request = params.copy()
    request['getid'] = '1'
    request['json_format'] = 'v2'
    if 'size' in request and isinstance(request['size'], (list, tuple)):
      request['size'] = 'x'.join(map(str, request['size']))
    return self.send_('/thumb', request)

  def makeThumbUrl(self, thumbId):
    """Create a thumbnail URL from the given thumbid and token.

    Args:
      thumbId: An object containing a thumbnail thumbid and token.

    Returns:
      A URL from which the thumbnail can be obtained.
    """
    return '%s/api/thumb?thumbid=%s&token=%s' % (
      self._tile_base_url, thumbId['thumbid'], thumbId['token'])

  def getDownloadId(self, params):
    """Get a Download ID.

    Args:
      params: An object containing visualization options with the following
        possible values:
          name - a base name to use when constructing filenames.
          bands - a description of the bands to download. Must be an array of
              dictionaries, each with the following keys:
            id - the name of the band, a string, required.
            crs - an optional CRS string defining the band projection.
            crs_transform - an optional array of 6 numbers specifying an affine
                transform from the specified CRS, in the order: xScale,
                yShearing, xShearing, yScale, xTranslation and yTranslation.
            dimensions - an optional array of two integers defining the width and
                height to which the band is cropped.
            scale - an optional number, specifying the scale in meters of the
                   band; ignored if crs and crs_transform is specified.
          crs - a default CRS string to use for any bands that do not explicitly
              specify one.
          crs_transform - a default affine transform to use for any bands that do
              not specify one, of the same format as the crs_transform of bands.
          dimensions - default image cropping dimensions to use for any bands
              that do not specify them.
          scale - a default scale to use for any bands that do not specify one;
              ignored if crs and crs_transform is specified.
          region - a polygon specifying a region to download; ignored if crs
              and crs_transform is specified.

    Returns:
      A dict containing a docid and token.
    """
    params['json_format'] = 'v2'
    if 'bands' in params and not isinstance(params['bands'], six.string_types):
      params['bands'] = json.dumps(params['bands'])
    return self.send_('/download', params)

  def makeDownloadUrl(self, downloadId):
    """Create a download URL from the given docid and token.

    Args:
      downloadId: An object containing a download docid and token.

    Returns:
      A URL from which the download can be obtained.
    """
    return '%s/api/download?docid=%s&token=%s' % (
      self._tile_base_url, downloadId['docid'], downloadId['token'])

  def getTableDownloadId(self, params):
    """Get a Download ID.

    Args:
      params: An object containing table download options with the following
        possible values:
          format - The download format, CSV or JSON.
          selectors - Comma separated string of selectors that can be used to
              determine which attributes will be downloaded.
          filename - The name of the file that will be downloaded.

    Returns:
      A dict containing a docid and token.
    """
    params['json_format'] = 'v2'
    return self.send_('/table', params)

  def makeTableDownloadUrl(self, downloadId):
    """Create a table download URL from a docid and token.

    Args:
      downloadId: A table download id and token.

    Returns:
      A Url from which the download can be obtained.
    """
    return '%s/api/table?docid=%s&token=%s' % (
      self._tile_base_url, downloadId['docid'], downloadId['token'])

  def getAlgorithms(self):
    """Get the list of algorithms.

    Returns:
      The dictionary of algorithms.  Each algorithm is a dictionary containing
      the following fields:
          "description" - (string) A text description of the algorithm.
          "returns" - (string) The return type of the algorithm.
          "args" - An array of arguments.  Each argument specifies the following:
              "name" - (string) The name of the argument.
              "description" - (string) A text description of the argument.
              "type" - (string) The type of the argument.
              "optional" - (boolean) Whether the argument is optional or not.
              "default" - A representation of the default value if the argument
                  is not specified.
    """
    return self.send_('/algorithms', {}, 'GET')


  def createAsset(self, value, opt_path=None, opt_force=False, opt_properties=None):
    """Creates an asset from a JSON value.

      To create an empty image collection or folder, pass in a "value" object
      with a "type" key whose value is "ImageCollection" or "Folder".

    Args:
      value: An object describing the asset to create or a JSON string
          with the already-serialized value for the new asset.
      opt_path: An optional desired ID, including full path.
      opt_force: True if asset overwrite is allowed
      opt_properties: The keys and values of the properties to set
          on the created asset.

    Returns:
      A description of the saved asset, including a generated ID.
    """
    if not isinstance(value, six.string_types):
      value = json.dumps(value)
    args = {'value': value, 'json_format': 'v2'}
    if opt_path is not None:
      args['id'] = opt_path
    args['force'] = opt_force
    if opt_properties is not None:
      args['properties'] = json.dumps(opt_properties)
    return self.send_('/create', args)

  def copyAsset(self, sourceId, destinationId, allowOverwrite=False):
    """Copies the asset from sourceId into destinationId.

    Args:
      sourceId: The ID of the asset to copy.
      destinationId: The ID of the new asset created by copying.
      allowOverwrite: If True, allows overwriting an existing asset.
    """
    self.send_('/copy', {
      'sourceId': sourceId,
      'destinationId': destinationId,
      'allowOverwrite': allowOverwrite,
    })

  def renameAsset(self, sourceId, destinationId):
    """Renames the asset from sourceId to destinationId.

    Args:
      sourceId: The ID of the asset to rename.
      destinationId: The new ID of the asset.
    """
    self.send_('/rename', {
      'sourceId': sourceId,
      'destinationId': destinationId,
    })

  def deleteAsset(self, assetId):
    """Deletes the asset with the given id.

    Args:
      assetId: The ID of the asset to delete.
    """
    self.send_('/delete', {'id': assetId})

  def newTaskId(self, count=1):
    """Generate an ID for a long-running task.

    Args:
      count: Optional count of IDs to generate, one by default.

    Returns:
      A list containing generated ID strings.
    """
    args = {'count': count}
    return self.send_('/newtaskid', args)

  def getTaskList(self):
    """Retrieves a list of the user's tasks.

    Returns:
      A list of task status dictionaries, one for each task submitted to EE by
      the current user. These include currently running tasks as well as recently
      canceled or failed tasks.
    """
    return self.send_('/tasklist', {}, 'GET')['tasks']

  def getTaskStatus(self, taskId):
    """Retrieve status of one or more long-running tasks.

    Args:
      taskId: ID of the task or a list of multiple IDs.

    Returns:
      List containing one object for each queried task, in the same order as
      the input array, each object containing the following values:
        id (string) ID of the task.
        state (string) State of the task, one of READY, RUNNING, COMPLETED,
          FAILED, CANCELLED; or UNKNOWN if the task with the specified ID
          doesn't exist.
        error_message (string) For a FAILED task, a description of the error.
    """
    if isinstance(taskId, six.string_types):
      taskId = [taskId]
    args = {'q': ','.join(taskId)}
    return self.send_('/taskstatus', args, 'GET')

  def cancelTask(self, taskId):
    """Cancels a batch task."""
    self.send_('/updatetask', {'id': taskId, 'action': 'CANCEL'})

  def startProcessing(self, taskId, params):
    """Create processing task that exports or pre-renders an image.

    Args:
      taskId: ID for the task (obtained using newTaskId).
      params: The object that describes the processing task; only fields
        that are common for all processing types are documented below.
          type (string) Either 'EXPORT_IMAGE', 'EXPORT_FEATURES',
            'EXPORT_VIDEO', or 'EXPORT_TILES'.
          json (string) JSON description of the image.

    Returns:
      A dict with optional notes about the created task.
    """
    args = params.copy()
    args['id'] = taskId
    return self.send_('/processingrequest', args)

  def startIngestion(self, taskId, params, allow_overwrite=False):
    """Creates an image asset import task.

    Args:
      taskId: ID for the task (obtained using newTaskId).
      params: The object that describes the import task, which can
          have these fields:
            id (string) The destination asset id (e.g. users/foo/bar).
            tilesets (array) A list of Google Cloud Storage source file paths
              formatted like:
                [{'sources': [
                    {'primaryPath': 'foo.tif', 'additionalPaths': ['foo.prj']},
                    {'primaryPath': 'bar.tif', 'additionalPaths': ['bar.prj'},
                ]}]
              Where path values correspond to source files' Google Cloud Storage
              object names, e.g. 'gs://bucketname/filename.tif'
            bands (array) An optional list of band names formatted like:
              [{'id': 'R'}, {'id': 'G'}, {'id': 'B'}]
      allow_overwrite: Whether the ingested image can overwrite an
          existing version.

    Returns:
      A dict with optional notes about the created task.
    """
    args = {
      'id': taskId,
      'request': json.dumps(params),
      'allowOverwrite': allow_overwrite
    }
    return self.send_('/ingestionrequest', args)

  def startTableIngestion(self, taskId, params, allow_overwrite=False):
    """Creates a table asset import task.

    Args:
      taskId: ID for the task (obtained using newTaskId).
      params: The object that describes the import task, which can
          have these fields:
            id (string) The destination asset id (e.g. users/foo/bar).
            sources (array) A list of CNS source file paths with optional
              character encoding formatted like:
              "sources": [{ "primaryPath": "states.shp", "charset": "UTF-8" }]
              Where path values correspond to source files' CNS locations,
              e.g. 'googlefile://namespace/foobar.shp', and 'charset' refers to
              the character encoding of the source file.
      allow_overwrite: Whether the ingested image can overwrite an
          existing version.
    Returns:
      A dict with optional notes about the created task.
    """
    args = {
      'id': taskId,
      'tableRequest': json.dumps(params),
      'allowOverwrite': allow_overwrite
    }
    return self.send_('/ingestionrequest', args)

  def getAssetRoots(self):
    """Returns the list of the root folders the user owns.

    Note: The "id" values for roots are two levels deep, e.g. "users/johndoe"
          not "users/johndoe/notaroot".

    Returns:
      A list of folder descriptions formatted like:
        [
            {"type": "Folder", "id": "users/foo"},
            {"type": "Folder", "id": "projects/bar"},
        ]
    """
    return self.send_('/buckets', {}, 'GET')

  def getAssetRootQuota(self, rootId):
    """Returns quota usage details for the asset root with the given ID.

    Usage notes:

      - The id *must* be a root folder like "users/foo" (not "users/foo/bar").
      - The authenticated user must own the asset root to see its quota usage.

    Args:
      rootId: The ID of the asset to check.

    Returns:
      A dict describing the asset's quota usage. Looks like, with size in bytes:
        {
            asset_count: {usage: number, limit: number},
            asset_size: {usage: number, limit: number},
        }
    """
    return self.send_('/quota', {'id': rootId}, 'GET')

  def getAssetAcl(self, assetId):
    """Returns the access control list of the asset with the given ID.

    Args:
      assetId: The ID of the asset to check.

    Returns:
      A dict describing the asset's ACL. Looks like:
        {
           "owners" : ["user@domain1.com"],
           "writers": ["user2@domain1.com", "user3@domain1.com"],
           "readers": ["some_group@domain2.com"],
           "all_users_can_read" : True
        }
    """
    return self.send_('/getacl', {'id': assetId}, 'GET')

  def setAssetAcl(self, assetId, aclUpdate):
    """Sets the access control list of the asset with the given ID.

    The owner ACL cannot be changed, and the final ACL of the asset
    is constructed by merging the OWNER entries of the old ACL with
    the incoming ACL record.

    Args:
      assetId: The ID of the asset to set the ACL on.
      aclUpdate: The updated ACL for the asset. Must be formatted like the
          value returned by getAssetAcl but without "owners".
    """
    self.send_('/setacl', {'id': assetId, 'value': aclUpdate})

  def setAssetProperties(self, assetId, properties):
    """Sets metadata properties of the asset with the given ID.

    To delete a property, set its value to null.
    The authenticated user must be a writer or owner of the asset.

    Args:
      assetId: The ID of the asset to set the ACL on.
      properties: A dictionary of keys and values for the properties to update.
    """
    self.send_('/setproperties', {'id': assetId, 'properties': json.dumps(properties)})

  def createAssetHome(self, requestedId):
    """Attempts to create a home root folder for the current user ("users/joe").

    Results in an error if the user already has a home root folder or the
    requested ID is unavailable.

    Args:
      requestedId: The requested ID of the home folder (e.g. "users/joe").
    """
    self.send_('/createbucket', {'id': requestedId})

  def authorizeHttp(self, http):
    if self._credentials:
      return self._credentials.authorize(http)
    else:
      return http

  def send_(self, path, params, opt_method='POST', opt_raw=False):
    """Send an API call.

    Args:
      path: The API endpoint to call.
      params: The call parameters.
      opt_method: The HTTPRequest method (GET or POST).
      opt_raw: Whether the data should be returned raw, without attempting
          to decode it as JSON.

    Returns:
      The data object returned by the API call.

    Raises:
      EEException: For malformed requests or errors from the server.
    """
    # Make sure we never perform API calls before initialization.
    self.initialize()

    if _thread_locals.profile_hook:
      params = params.copy()
      params['profiling'] = '1'

    url = self._api_base_url + path
    headers = {}

    try:
      payload = urllib.parse.urlencode(params)  # Python 3.x
    except AttributeError:
      payload = urllib.urlencode(params)  # Python 2.x
    http = httplib2.Http(timeout=(self._deadline_ms / 1000.0) or None)
    http = self.authorizeHttp(http)

    if opt_method == 'GET':
      url = url + ('&' if '?' in url else '?') + payload
      payload = None
    elif opt_method == 'POST':
      headers['Content-type'] = 'application/x-www-form-urlencoded'
    else:
      raise ee_exception.EEException('Unexpected request method: ' + opt_method)

    def send_with_backoff(retries=0):
      """Send an API call with backoff.

      Attempts an API call. If the server's response has a 429 status, retry the
      request using an incremental backoff strategy.

      Args:
        retries: The number of retries that have already occurred.

      Returns:
        A tuple of response, content returned by the API call.

      Raises:
        EEException: For errors from the server.
      """
      try:
        response, content = http.request(url, method=opt_method, body=payload,
                                         headers=headers)
        if response.status == 429:
          if retries < MAX_RETRIES:
            time.sleep(min(2 ** retries * BASE_RETRY_WAIT, MAX_RETRY_WAIT) / 1000)
            response, content = send_with_backoff(retries + 1)
      except httplib2.HttpLib2Error as e:
        raise ee_exception.EEException(
          'Unexpected HTTP error: %s' % e.message)
      return response, content

    response, content = send_with_backoff()

    # Call the profile hook if present. Note that this is done before we handle
    # the content, so that profiles are reported even if the response is an error.
    if _thread_locals.profile_hook and _PROFILE_HEADER_LOWERCASE in response:
      _thread_locals.profile_hook(response[_PROFILE_HEADER_LOWERCASE])

    # Whether or not the response is an error, it may be JSON.
    content_type = (response['content-type'] or 'application/json').split(';')[0]
    if content_type in ('application/json', 'text/json') and not opt_raw:
      try:
        try:
          # Python 3.x
          try:
            content = content.decode()
          except AttributeError:
            pass
        except UnicodeDecodeError:
          # Python 2.x
          content = content
        json_content = json.loads(content)
      except Exception:
        raise ee_exception.EEException('Invalid JSON: %s' % content)
      if 'error' in json_content:
        raise ee_exception.EEException(json_content['error']['message'])
      if 'data' not in content:
        raise ee_exception.EEException('Malformed response: ' + str(content))
    else:
      json_content = None

    if response.status < 100 or response.status >= 300:
      # Note if the response is JSON and contains an error value, we raise that
      # error above rather than this generic one.
      raise ee_exception.EEException('Server returned HTTP code: %d' %
                                     response.status)

    # Now known not to be an error response...
    if opt_raw:
      return content
    elif json_content is None:
      raise ee_exception.EEException(
        'Response was unexpectedly not JSON, but %s' % response['content-type'])
    else:
      return json_content['data']

  def create_assets(self, asset_ids, asset_type, mk_parents):
    """Creates the specified assets if they do not exist."""
    for asset_id in asset_ids:
      if self.getInfo(asset_id):
        print('Asset %s already exists' % asset_id)
        continue
      if mk_parents:
        parts = asset_id.split('/')
        path = ''
        for part in parts[:-1]:
          path += part
          if self.getInfo(path) is None:
            self.createAsset({'type': ASSET_TYPE_FOLDER}, path)
          path += '/'
      self.createAsset({'type': asset_type}, asset_id)<|MERGE_RESOLUTION|>--- conflicted
+++ resolved
@@ -28,27 +28,6 @@
 
 from . import ee_exception
 
-<<<<<<< HEAD
-=======
-# OAuth2 credentials object.  This may be set by ee.Initialize().
-_credentials = None
-
-
-# The base URL for all data calls.  This is set by ee.initialize().
-_api_base_url = None
-
-# The base URL for map tiles.  This is set by ee.initialize().
-_tile_base_url = None
-
-# Whether the module has been initialized.
-_initialized = False
-
-# Sets the number of milliseconds to wait for a request before considering
-# it timed out. 0 means no limit.
-_deadline_ms = 0
-
-
->>>>>>> 93609e08
 class _ThreadLocals(threading.local):
 
   def __init__(self):
@@ -94,14 +73,12 @@
 # Max length of the above type names
 MAX_TYPE_LENGTH = len(ASSET_TYPE_IMAGE_COLL)
 
-<<<<<<< HEAD
-_LOCAL = local()
-
-_global_data = None
-=======
 # The maximum number of tasks to retrieve in each request to "/tasklist".
 _TASKLIST_PAGE_SIZE = 500
->>>>>>> 93609e08
+
+_LOCAL = local()
+
+_global_data = None
 
 
 def initialize(credentials=None, api_base_url=None, tile_base_url=None):
@@ -121,8 +98,6 @@
 def reset():
   """Resets the data module, clearing credentials and custom base URLs."""
   return _instance().reset()
-
-
 
 
 def setDeadline(milliseconds):
@@ -413,15 +388,7 @@
     destinationId: The ID of the new asset created by copying.
     allowOverwrite: If True, allows overwriting an existing asset.
   """
-<<<<<<< HEAD
-  return _instance().copyAsset(sourceId, destinationId)
-=======
-  send_('/copy', {
-      'sourceId': sourceId,
-      'destinationId': destinationId,
-      'allowOverwrite': allowOverwrite,
-  })
->>>>>>> 93609e08
+  return _instance().copyAsset(sourceId, destinationId, allowOverwrite)
 
 
 def renameAsset(sourceId, destinationId):
@@ -463,20 +430,7 @@
     the current user. These include currently running tasks as well as recently
     canceled or failed tasks.
   """
-<<<<<<< HEAD
   return _instance().getTaskList()
-=======
-  params = {'pagesize': _TASKLIST_PAGE_SIZE}
-  tasks = []
-  while True:
-    r = send_('/tasklist', params, 'GET')
-    tasks.extend(r['tasks'])
-    next_page_token = r.get('next_page_token', '')
-    if not next_page_token:
-      break
-    params['pagetoken'] = next_page_token
-  return tasks
->>>>>>> 93609e08
 
 
 def getTaskStatus(taskId):
@@ -685,16 +639,10 @@
   return _instance().send_(path, params, opt_method, opt_raw)
 
 
-<<<<<<< HEAD
 def create_assets(asset_ids, asset_type, mk_parents):
   """Creates the specified assets if they do not exist."""
   return _instance().create_assets(asset_ids, asset_type, mk_parents)
 
-=======
-
-  url = _api_base_url + path
-  headers = {}
->>>>>>> 93609e08
 
 def setThreadCredentials(credentials):
   """Sets the credentials for the current thread.
@@ -1150,7 +1098,16 @@
       the current user. These include currently running tasks as well as recently
       canceled or failed tasks.
     """
-    return self.send_('/tasklist', {}, 'GET')['tasks']
+    params = {'pagesize': _TASKLIST_PAGE_SIZE}
+    tasks = []
+    while True:
+      r = self.send_('/tasklist', params, 'GET')
+      tasks.extend(r['tasks'])
+      next_page_token = r.get('next_page_token', '')
+      if not next_page_token:
+        break
+      params['pagetoken'] = next_page_token
+    return tasks
 
   def getTaskStatus(self, taskId):
     """Retrieve status of one or more long-running tasks.
