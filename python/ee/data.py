#!/usr/bin/env python
"""Singleton for the library's communication with the Earth Engine API."""

from __future__ import print_function

# pylint: disable=g-bad-import-order
import contextlib
import json
from threading import local

import httplib2
import six
import time

# Using lowercase function naming to match the JavaScript names.
# pylint: disable=g-bad-name

# pylint: disable=g-import-not-at-top
try:
  # Python 3.x
  import urllib.error
  import urllib.parse
  import urllib.request
except ImportError:
  # Python 2.x
  import urllib

from . import ee_exception

# The HTTP header through which profile results are returned.
# Lowercase because that's how httplib2 does things.
_PROFILE_HEADER_LOWERCASE = 'x-earth-engine-computation-profile'

# Maximum number of times to retry a rate-limited request.
MAX_RETRIES = 5

# Maximum time to wait before retrying a rate-limited request (in milliseconds).
MAX_RETRY_WAIT = 120000

# Base time (in ms) to wait when performing exponential backoff in request
# retries.
BASE_RETRY_WAIT = 1000

# The default base URL for API calls.
DEFAULT_API_BASE_URL = 'https://earthengine.googleapis.com/api'

# The default base URL for media/tile calls.
DEFAULT_TILE_BASE_URL = 'https://earthengine.googleapis.com'

# Asset types recognized by create_assets().
ASSET_TYPE_FOLDER = 'Folder'
ASSET_TYPE_IMAGE_COLL = 'ImageCollection'
# Max length of the above type names
MAX_TYPE_LENGTH = len(ASSET_TYPE_IMAGE_COLL)

_LOCAL = local()

_global_data = None


def initialize(credentials=None, api_base_url=None, tile_base_url=None):
  """Initializes the data module, setting credentials and base URLs.

  If any of the arguments are unspecified, they will keep their old values;
  the defaults if initialize() has never been called before.

  Args:
    credentials: The OAuth2 credentials.
    api_base_url: The EarthEngine REST API endpoint.
    tile_base_url: The EarthEngine REST tile endpoint.
  """
  return _instance().initialize(credentials, api_base_url, tile_base_url)


def reset():
  """Resets the data module, clearing credentials and custom base URLs."""
  return _instance().reset()


def setDeadline(milliseconds):
  """Sets the timeout length for API requests.

  Args:
    milliseconds: The number of milliseconds to wait for a request
        before considering it timed out. 0 means no limit.
  """
  return _instance().setDeadline(milliseconds)


@contextlib.contextmanager
def profiling(hook):
  # pylint: disable=g-doc-return-or-yield
  """Returns a context manager which enables or disables profiling.

  If hook is not None, enables profiling for all API calls in its scope and
  calls the hook function with all resulting profile IDs. If hook is null,
  disables profiling (or leaves it disabled).

  Args:
    hook: A function of one argument which is called with each profile
        ID obtained from API calls, just before the API call returns.
  """
  return _instance().profiling(hook)


def getInfo(asset_id):
  """Load info for an asset, given an asset id.

  Args:
    asset_id: The asset to be retrieved.

  Returns:
    The value call results.
  """
  return _instance().getInfo(asset_id)


def getList(params):
  """Get a list of contents for a collection asset.

  Args:
    params: An object containing request parameters with the
        following possible values:
            id (string) The asset id of the collection to list.
            starttime (number) Start time, in msec since the epoch.
            endtime (number) End time, in msec since the epoch.
            fields (comma-separated strings) Field names to return.

  Returns:
    The list call results.
  """
  return _instance().getList(params)


def getMapId(params):
  """Get a Map ID for a given asset.

  Args:
    params: An object containing visualization options with the
            following possible values:
      image - (JSON string) The image to render.
      version - (number) Version number of image (or latest).
      bands - (comma-seprated strings) Comma-delimited list of
          band names to be mapped to RGB.
      min - (comma-separated numbers) Value (or one per band)
          to map onto 00.
      max - (comma-separated numbers) Value (or one per band)
          to map onto FF.
      gain - (comma-separated numbers) Gain (or one per band)
          to map onto 00-FF.
      bias - (comma-separated numbers) Offset (or one per band)
          to map onto 00-FF.
      gamma - (comma-separated numbers) Gamma correction
          factor (or one per band)
      palette - (comma-separated strings) A string of comma-separated
          CSS-style color strings (single-band previews only). For example,
          'FF0000,000000'.
      format (string) Either 'jpg' (does not support transparency) or
          'png' (supports transparency).

  Returns:
    A dictionary containing "mapid" and "token" strings, which can
    be combined to retrieve tiles from the /map service.
  """
  return _instance().getMapId(params)


def getTileUrl(mapid, x, y, z):
  """Generate a URL for map tiles from a Map ID and coordinates.

  Args:
    mapid: The Map ID to generate tiles for, a dictionary containing "mapid"
        and "token" strings.
    x: The tile x coordinate.
    y: The tile y coordinate.
    z: The tile zoom level.

  Returns:
    The tile URL.
  """
  return _instance().getTileUrl(mapid, x, y, z)


def getValue(params):
  """Retrieve a processed value from the front end.

  Args:
    params: A dictionary containing:
        json - (String) A JSON object to be evaluated.

  Returns:
    The value call results.
  """
  return _instance().getValue(params)


def getThumbnail(params):
  """Get a Thumbnail for a given asset.

  Args:
    params: Parameters identical to getMapId, plus:
        size - (a number or pair of numbers in format WIDTHxHEIGHT) Maximum
          dimensions of the thumbnail to render, in pixels. If only one number
          is passed, it is used as the maximum, and the other dimension is
          computed by proportional scaling.
        region - (E,S,W,N or GeoJSON) Geospatial region of the image
          to render. By default, the whole image.
        format - (string) Either 'png' (default) or 'jpg'.

  Returns:
    A thumbnail image as raw PNG data.
  """
  return _instance().getThumbnail(params)


def getThumbId(params):
  """Get a Thumbnail ID for a given asset.

  Args:
    params: Parameters identical to getMapId, plus:
        size - (a number or pair of numbers in format WIDTHxHEIGHT) Maximum
          dimensions of the thumbnail to render, in pixels. If only one number
          is passed, it is used as the maximum, and the other dimension is
          computed by proportional scaling.
        region - (E,S,W,N or GeoJSON) Geospatial region of the image
          to render. By default, the whole image.
        format - (string) Either 'png' (default) or 'jpg'.

  Returns:
    A thumbnail ID.
  """
  return _instance().getThumbId(params)


def makeThumbUrl(thumbId):
  """Create a thumbnail URL from the given thumbid and token.

  Args:
    thumbId: An object containing a thumbnail thumbid and token.

  Returns:
    A URL from which the thumbnail can be obtained.
  """
  return _instance().makeThumbUrl(thumbId)


def getDownloadId(params):
  """Get a Download ID.

  Args:
    params: An object containing visualization options with the following
      possible values:
        name - a base name to use when constructing filenames.
        bands - a description of the bands to download. Must be an array of
            dictionaries, each with the following keys:
          id - the name of the band, a string, required.
          crs - an optional CRS string defining the band projection.
          crs_transform - an optional array of 6 numbers specifying an affine
              transform from the specified CRS, in the order: xScale,
              yShearing, xShearing, yScale, xTranslation and yTranslation.
          dimensions - an optional array of two integers defining the width and
              height to which the band is cropped.
          scale - an optional number, specifying the scale in meters of the
                 band; ignored if crs and crs_transform is specified.
        crs - a default CRS string to use for any bands that do not explicitly
            specify one.
        crs_transform - a default affine transform to use for any bands that do
            not specify one, of the same format as the crs_transform of bands.
        dimensions - default image cropping dimensions to use for any bands
            that do not specify them.
        scale - a default scale to use for any bands that do not specify one;
            ignored if crs and crs_transform is specified.
        region - a polygon specifying a region to download; ignored if crs
            and crs_transform is specified.

  Returns:
    A dict containing a docid and token.
  """
  return _instance().getDownloadId(params)


def makeDownloadUrl(downloadId):
  """Create a download URL from the given docid and token.

  Args:
    downloadId: An object containing a download docid and token.

  Returns:
    A URL from which the download can be obtained.
  """
  return _instance().makeDownloadUrl(downloadId)


def getTableDownloadId(params):
  """Get a Download ID.

  Args:
    params: An object containing table download options with the following
      possible values:
        format - The download format, CSV or JSON.
        selectors - Comma separated string of selectors that can be used to
            determine which attributes will be downloaded.
        filename - The name of the file that will be downloaded.

  Returns:
    A dict containing a docid and token.
  """
  return _instance().getTableDownloadId(params)


def makeTableDownloadUrl(downloadId):
  """Create a table download URL from a docid and token.

  Args:
    downloadId: A table download id and token.

  Returns:
    A Url from which the download can be obtained.
  """
  return _instance().makeTableDownloadUrl(downloadId)


def getAlgorithms():
  """Get the list of algorithms.

  Returns:
    The dictionary of algorithms.  Each algorithm is a dictionary containing
    the following fields:
        "description" - (string) A text description of the algorithm.
        "returns" - (string) The return type of the algorithm.
        "args" - An array of arguments.  Each argument specifies the following:
            "name" - (string) The name of the argument.
            "description" - (string) A text description of the argument.
            "type" - (string) The type of the argument.
            "optional" - (boolean) Whether the argument is optional or not.
            "default" - A representation of the default value if the argument
                is not specified.
  """
  return _instance().getAlgorithms()


def createAsset(value, opt_path=None):
  """Creates an asset from a JSON value.

  To create an empty image collection or folder, pass in a "value" object
  with a "type" key whose value is "ImageCollection" or "Folder".

  Args:
    value: An object describing the asset to create or a JSON string
        with the already-serialized value for the new asset.
    opt_path: An optional desired ID, including full path.

  Returns:
    A description of the saved asset, including a generated ID.
  """
  return _instance().createAsset(value, opt_path)


def copyAsset(sourceId, destinationId):
  """Copies the asset from sourceId into destinationId.

  Args:
    sourceId: The ID of the asset to copy.
    destinationId: The ID of the new asset created by copying.
  """
  return _instance().copyAsset(sourceId, destinationId)


def renameAsset(sourceId, destinationId):
  """Renames the asset from sourceId to destinationId.

  Args:
    sourceId: The ID of the asset to rename.
    destinationId: The new ID of the asset.
  """
  return _instance().renameAsset(sourceId, destinationId)


def deleteAsset(assetId):
  """Deletes the asset with the given id.

  Args:
    assetId: The ID of the asset to delete.
  """
  return _instance().deleteAsset(assetId)


def newTaskId(count=1):
  """Generate an ID for a long-running task.

  Args:
    count: Optional count of IDs to generate, one by default.

  Returns:
    A list containing generated ID strings.
  """
  return _instance().newTaskId(count)


def getTaskList():
  """Retrieves a list of the user's tasks.

  Returns:
    A list of task status dictionaries, one for each task submitted to EE by
    the current user. These include currently running tasks as well as recently
    canceled or failed tasks.
  """
  return _instance().getTaskList()


def getTaskStatus(taskId):
  """Retrieve status of one or more long-running tasks.

  Args:
    taskId: ID of the task or a list of multiple IDs.

  Returns:
    List containing one object for each queried task, in the same order as
    the input array, each object containing the following values:
      id (string) ID of the task.
      state (string) State of the task, one of READY, RUNNING, COMPLETED,
        FAILED, CANCELLED; or UNKNOWN if the task with the specified ID
        doesn't exist.
      error_message (string) For a FAILED task, a description of the error.
  """
  return _instance().getTaskStatus(taskId)


def cancelTask(taskId):
  return _instance().cancelTask(taskId)


def startProcessing(taskId, params):
  """Create processing task that exports or pre-renders an image.

  Args:
    taskId: ID for the task (obtained using newTaskId).
    params: The object that describes the processing task; only fields
      that are common for all processing types are documented below.
        type (string) Either 'EXPORT_IMAGE', 'EXPORT_FEATURES',
          'EXPORT_VIDEO', or 'EXPORT_TILES'.
        json (string) JSON description of the image.

  Returns:
    A dict with optional notes about the created task.
  """
  return _instance().startProcessing(taskId, params)


def startIngestion(taskId, params):
  """Creates an image asset import task.

  Args:
    taskId: ID for the task (obtained using newTaskId).
    params: The object that describes the import task, which can
        have these fields:
          id (string) The destination asset id (e.g. users/foo/bar).
          tilesets (array) A list of Google Cloud Storage source file paths
            formatted like:
              [{'sources': [
                  {'primaryPath': 'foo.tif', 'additionalPaths': ['foo.prj']},
                  {'primaryPath': 'bar.tif', 'additionalPaths': ['bar.prj'},
              ]}]
            Where path values correspond to source files' Google Cloud Storage
            object names, e.g. 'gs://bucketname/filename.tif'
          bands (array) An optional list of band names formatted like:
            [{'id': 'R'}, {'id': 'G'}, {'id': 'B'}]

  Returns:
    A dict with optional notes about the created task.
  """
<<<<<<< HEAD
  return _instance().startIngestion(taskId, params)
=======
  args = {'id': taskId, 'request': json.dumps(params)}
  return send_('/ingestionrequest', args)


def startTableIngestion(taskId, params):
  """Creates a table asset import task.

  Args:
    taskId: ID for the task (obtained using newTaskId).
    params: The object that describes the import task, which can
        have these fields:
          id (string) The destination asset id (e.g. users/foo/bar).
          sources (array) A list of CNS source file paths with optional
            character encoding formatted like:
            "sources": [{ "primaryPath": "states.shp", "charset": "UTF-8" }]
            Where path values correspond to source files' CNS locations,
            e.g. 'googlefile://namespace/foobar.shp', and 'charset' refers to
            the character encoding of the source file.
  Returns:
    A dict with optional notes about the created task.
  """
  args = {'id': taskId, 'tableRequest': json.dumps(params)}
  return send_('/ingestionrequest', args)
>>>>>>> 7f65c6e1


def getAssetRoots():
  """Returns the list of the root folders the user owns.

  Note: The "id" values for roots are two levels deep, e.g. "users/johndoe"
        not "users/johndoe/notaroot".

  Returns:
    A list of folder descriptions formatted like:
      [
          {"type": "Folder", "id": "users/foo"},
          {"type": "Folder", "id": "projects/bar"},
      ]
  """
  return _instance().getAssetRoots()


def getAssetRootQuota(rootId):
  """Returns quota usage details for the asset root with the given ID.

  Usage notes:

    - The id *must* be a root folder like "users/foo" (not "users/foo/bar").
    - The authenticated user must own the asset root to see its quota usage.

  Args:
    rootId: The ID of the asset to check.

  Returns:
    A dict describing the asset's quota usage. Looks like, with size in bytes:
      {
          asset_count: {usage: number, limit: number},
          asset_size: {usage: number, limit: number},
      }
  """
  return _instance().getAssetRootQuota(rootId)


def getAssetAcl(assetId):
  """Returns the access control list of the asset with the given ID.

  Args:
    assetId: The ID of the asset to check.

  Returns:
    A dict describing the asset's ACL. Looks like:
      {
         "owners" : ["user@domain1.com"],
         "writers": ["user2@domain1.com", "user3@domain1.com"],
         "readers": ["some_group@domain2.com"],
         "all_users_can_read" : True
      }
  """
  return _instance().getAssetAcl(assetId)


def setAssetAcl(assetId, aclUpdate):
  """Sets the access control list of the asset with the given ID.

  The owner ACL cannot be changed, and the final ACL of the asset
  is constructed by merging the OWNER entries of the old ACL with
  the incoming ACL record.

  Args:
    assetId: The ID of the asset to set the ACL on.
    aclUpdate: The updated ACL for the asset. Must be formatted like the
        value returned by getAssetAcl but without "owners".
  """
  return _instance().setAssetAcl(assetId, aclUpdate)


def setAssetProperties(assetId, properties):
  """Sets metadata properties of the asset with the given ID.

  To delete a property, set its value to null.
  The authenticated user must be a writer or owner of the asset.

  Args:
    assetId: The ID of the asset to set the ACL on.
    properties: A dictionary of keys and values for the properties to update.
  """
  return _instance().setAssetProperties(assetId, properties)


def createAssetHome(requestedId):
  """Attempts to create a home root folder for the current user ("users/joe").

  Results in an error if the user already has a home root folder or the
  requested ID is unavailable.

  Args:
    requestedId: The requested ID of the home folder (e.g. "users/joe").
  """
  return _instance().createAssetHome(requestedId)


def authorizeHttp(http):
  return _instance().authorizeHttp(http)


def send_(path, params, opt_method='POST', opt_raw=False):
  """Send an API call.

  Args:
    path: The API endpoint to call.
    params: The call parameters.
    opt_method: The HTTPRequest method (GET or POST).
    opt_raw: Whether the data should be returned raw, without attempting
        to decode it as JSON.

  Returns:
    The data object returned by the API call.

  Raises:
    EEException: For malformed requests or errors from the server.
  """
  return _instance().send_(path, params, opt_method, opt_raw)


def create_assets(asset_ids, asset_type, mk_parents):
  """Creates the specified assets if they do not exist."""
  return _instance().create_assets(asset_ids, asset_type, mk_parents)


def setThreadCredentials(credentials):
  """Sets the credentials for the current thread.
  
  Args:
    credentials: The credentials to set.
    
  Returns:
    False if the same credentials are already set, otherwise True
  """
  currentCredentials = _LOCAL.__dict__.get('credentials', None)
  if currentCredentials is credentials:
    return False
  else:
    _LOCAL.credentials = credentials
    return True


def _instance():
  threadCredentials = _LOCAL.__dict__.get('credentials', None)
  if not threadCredentials:  # Thread not initialized - use global state
    global _global_data
    if not _global_data:
      _global_data = _Data()
    return _global_data

  data = None
  if 'data' in _LOCAL.__dict__:
    data = _LOCAL.data
    if threadCredentials is not data._credentials:
      data = None  # Don't reuse data object for different credentials
  if not data:
    data = _Data()
    _LOCAL.data = data
  return data


class _Data:
  def __init__(self):
    pass

  # OAuth2 credentials object.  This may be set by ee.Initialize().
  _credentials = None

  # The base URL for all data calls.  This is set by ee.initialize().
  _api_base_url = None

  # The base URL for map tiles.  This is set by ee.initialize().
  _tile_base_url = None

  # Whether the module has been initialized.
  _initialized = False

  # Sets the number of milliseconds to wait for a request before considering
  # it timed out. 0 means no limit.
  _deadline_ms = 0

  # A function called when profile results are received from the server. Takes the
  # profile ID as an argument. None if profiling is disabled.
  #
  # This is a global variable because the alternative is to add a parameter to
  # ee.data.send_, which would then have to be propagated from the assorted API
  # call functions (ee.data.getInfo, ee.data.getMapId, etc.), and the user would
  # have to modify each call to profile, rather than enabling profiling as a
  # wrapper around the entire program (with ee.data.profiling, defined below).
  _profile_hook = None

  def initialize(self, credentials=None, api_base_url=None, tile_base_url=None):
    """Initializes the data module, setting credentials and base URLs.
  
    If any of the arguments are unspecified, they will keep their old values;
    the defaults if initialize() has never been called before.
  
    Args:
      credentials: The OAuth2 credentials.
      api_base_url: The EarthEngine REST API endpoint.
      tile_base_url: The EarthEngine REST tile endpoint.
    """
    # If already initialized, only replace the explicitly specified parts.
    if credentials is not None:
      self._credentials = credentials

    if api_base_url is not None:
      self._api_base_url = api_base_url
    elif not self._initialized:
      self._api_base_url = DEFAULT_API_BASE_URL

    if tile_base_url is not None:
      self._tile_base_url = tile_base_url
    elif not self._initialized:
      self._tile_base_url = DEFAULT_TILE_BASE_URL

    self._initialized = True

  def reset(self):
    """Resets the data module, clearing credentials and custom base URLs."""
    self._credentials = None
    self._api_base_url = None
    self._tile_base_url = None
    self._initialized = False

  def setDeadline(self, milliseconds):
    """Sets the timeout length for API requests.
  
    Args:
      milliseconds: The number of milliseconds to wait for a request
          before considering it timed out. 0 means no limit.
    """
    self._deadline_ms = milliseconds

  @contextlib.contextmanager
  def profiling(self, hook):
    # pylint: disable=g-doc-return-or-yield
    """Returns a context manager which enables or disables profiling.
  
    If hook is not None, enables profiling for all API calls in its scope and
    calls the hook function with all resulting profile IDs. If hook is null,
    disables profiling (or leaves it disabled).
  
    Args:
      hook: A function of one argument which is called with each profile
          ID obtained from API calls, just before the API call returns.
    """
    saved_hook = self._profile_hook
    self._profile_hook = hook
    try:
      yield
    finally:
      self._profile_hook = saved_hook

  def getInfo(self, asset_id):
    """Load info for an asset, given an asset id.
  
    Args:
      asset_id: The asset to be retrieved.
  
    Returns:
      The value call results.
    """
    return self.send_('/info', {'id': asset_id})

  def getList(self, params):
    """Get a list of contents for a collection asset.
  
    Args:
      params: An object containing request parameters with the
          following possible values:
              id (string) The asset id of the collection to list.
              starttime (number) Start time, in msec since the epoch.
              endtime (number) End time, in msec since the epoch.
              fields (comma-separated strings) Field names to return.
  
    Returns:
      The list call results.
    """
    return self.send_('/list', params)

  def getMapId(self, params):
    """Get a Map ID for a given asset.
  
    Args:
      params: An object containing visualization options with the
              following possible values:
        image - (JSON string) The image to render.
        version - (number) Version number of image (or latest).
        bands - (comma-seprated strings) Comma-delimited list of
            band names to be mapped to RGB.
        min - (comma-separated numbers) Value (or one per band)
            to map onto 00.
        max - (comma-separated numbers) Value (or one per band)
            to map onto FF.
        gain - (comma-separated numbers) Gain (or one per band)
            to map onto 00-FF.
        bias - (comma-separated numbers) Offset (or one per band)
            to map onto 00-FF.
        gamma - (comma-separated numbers) Gamma correction
            factor (or one per band)
        palette - (comma-separated strings) A string of comma-separated
            CSS-style color strings (single-band previews only). For example,
            'FF0000,000000'.
        format (string) Either 'jpg' (does not support transparency) or
            'png' (supports transparency).
  
    Returns:
      A dictionary containing "mapid" and "token" strings, which can
      be combined to retrieve tiles from the /map service.
    """
    params['json_format'] = 'v2'
    return self.send_('/mapid', params)

  def getTileUrl(self, mapid, x, y, z):
    """Generate a URL for map tiles from a Map ID and coordinates.
  
    Args:
      mapid: The Map ID to generate tiles for, a dictionary containing "mapid"
          and "token" strings.
      x: The tile x coordinate.
      y: The tile y coordinate.
      z: The tile zoom level.
  
    Returns:
      The tile URL.
    """
    width = 2 ** z
    x %= width
    if x < 0:
      x += width
    return '%s/map/%s/%d/%d/%d?token=%s' % (
      self._tile_base_url, mapid['mapid'], z, x, y, mapid['token'])

  def getValue(self, params):
    """Retrieve a processed value from the front end.
  
    Args:
      params: A dictionary containing:
          json - (String) A JSON object to be evaluated.
  
    Returns:
      The value call results.
    """
    params['json_format'] = 'v2'
    return self.send_('/value', params)

  def getThumbnail(self, params):
    """Get a Thumbnail for a given asset.
  
    Args:
      params: Parameters identical to getMapId, plus:
          size - (a number or pair of numbers in format WIDTHxHEIGHT) Maximum
            dimensions of the thumbnail to render, in pixels. If only one number
            is passed, it is used as the maximum, and the other dimension is
            computed by proportional scaling.
          region - (E,S,W,N or GeoJSON) Geospatial region of the image
            to render. By default, the whole image.
          format - (string) Either 'png' (default) or 'jpg'.
  
    Returns:
      A thumbnail image as raw PNG data.
    """
    return self.send_('/thumb', params, opt_method='GET', opt_raw=True)

  def getThumbId(self, params):
    """Get a Thumbnail ID for a given asset.
  
    Args:
      params: Parameters identical to getMapId, plus:
          size - (a number or pair of numbers in format WIDTHxHEIGHT) Maximum
            dimensions of the thumbnail to render, in pixels. If only one number
            is passed, it is used as the maximum, and the other dimension is
            computed by proportional scaling.
          region - (E,S,W,N or GeoJSON) Geospatial region of the image
            to render. By default, the whole image.
          format - (string) Either 'png' (default) or 'jpg'.
  
    Returns:
      A thumbnail ID.
    """
    request = params.copy()
    request['getid'] = '1'
    request['json_format'] = 'v2'
    if 'size' in request and isinstance(request['size'], (list, tuple)):
      request['size'] = 'x'.join(map(str, request['size']))
    return self.send_('/thumb', request)

  def makeThumbUrl(self, thumbId):
    """Create a thumbnail URL from the given thumbid and token.
  
    Args:
      thumbId: An object containing a thumbnail thumbid and token.
  
    Returns:
      A URL from which the thumbnail can be obtained.
    """
    return '%s/api/thumb?thumbid=%s&token=%s' % (
      self._tile_base_url, thumbId['thumbid'], thumbId['token'])

  def getDownloadId(self, params):
    """Get a Download ID.
  
    Args:
      params: An object containing visualization options with the following
        possible values:
          name - a base name to use when constructing filenames.
          bands - a description of the bands to download. Must be an array of
              dictionaries, each with the following keys:
            id - the name of the band, a string, required.
            crs - an optional CRS string defining the band projection.
            crs_transform - an optional array of 6 numbers specifying an affine
                transform from the specified CRS, in the order: xScale,
                yShearing, xShearing, yScale, xTranslation and yTranslation.
            dimensions - an optional array of two integers defining the width and
                height to which the band is cropped.
            scale - an optional number, specifying the scale in meters of the
                   band; ignored if crs and crs_transform is specified.
          crs - a default CRS string to use for any bands that do not explicitly
              specify one.
          crs_transform - a default affine transform to use for any bands that do
              not specify one, of the same format as the crs_transform of bands.
          dimensions - default image cropping dimensions to use for any bands
              that do not specify them.
          scale - a default scale to use for any bands that do not specify one;
              ignored if crs and crs_transform is specified.
          region - a polygon specifying a region to download; ignored if crs
              and crs_transform is specified.
  
    Returns:
      A dict containing a docid and token.
    """
    params['json_format'] = 'v2'
    if 'bands' in params and not isinstance(params['bands'], six.string_types):
      params['bands'] = json.dumps(params['bands'])
    return self.send_('/download', params)

  def makeDownloadUrl(self, downloadId):
    """Create a download URL from the given docid and token.
  
    Args:
      downloadId: An object containing a download docid and token.
  
    Returns:
      A URL from which the download can be obtained.
    """
    return '%s/api/download?docid=%s&token=%s' % (
      self._tile_base_url, downloadId['docid'], downloadId['token'])

  def getTableDownloadId(self, params):
    """Get a Download ID.
  
    Args:
      params: An object containing table download options with the following
        possible values:
          format - The download format, CSV or JSON.
          selectors - Comma separated string of selectors that can be used to
              determine which attributes will be downloaded.
          filename - The name of the file that will be downloaded.
  
    Returns:
      A dict containing a docid and token.
    """
    params['json_format'] = 'v2'
    return self.send_('/table', params)

  def makeTableDownloadUrl(self, downloadId):
    """Create a table download URL from a docid and token.
  
    Args:
      downloadId: A table download id and token.
  
    Returns:
      A Url from which the download can be obtained.
    """
    return '%s/api/table?docid=%s&token=%s' % (
      self._tile_base_url, downloadId['docid'], downloadId['token'])

  def getAlgorithms(self):
    """Get the list of algorithms.
  
    Returns:
      The dictionary of algorithms.  Each algorithm is a dictionary containing
      the following fields:
          "description" - (string) A text description of the algorithm.
          "returns" - (string) The return type of the algorithm.
          "args" - An array of arguments.  Each argument specifies the following:
              "name" - (string) The name of the argument.
              "description" - (string) A text description of the argument.
              "type" - (string) The type of the argument.
              "optional" - (boolean) Whether the argument is optional or not.
              "default" - A representation of the default value if the argument
                  is not specified.
    """
    return self.send_('/algorithms', {}, 'GET')

  def createAsset(self, value, opt_path=None):
    """Creates an asset from a JSON value.
  
    To create an empty image collection or folder, pass in a "value" object
    with a "type" key whose value is "ImageCollection" or "Folder".
  
    Args:
      value: An object describing the asset to create or a JSON string
          with the already-serialized value for the new asset.
      opt_path: An optional desired ID, including full path.
  
    Returns:
      A description of the saved asset, including a generated ID.
    """
    if not isinstance(value, six.string_types):
      value = json.dumps(value)
    args = {'value': value, 'json_format': 'v2'}
    if opt_path is not None:
      args['id'] = opt_path
    return self.send_('/create', args)

  def copyAsset(self, sourceId, destinationId):
    """Copies the asset from sourceId into destinationId.
  
    Args:
      sourceId: The ID of the asset to copy.
      destinationId: The ID of the new asset created by copying.
    """
    self.send_('/copy', {
      'sourceId': sourceId,
      'destinationId': destinationId,
    })

  def renameAsset(self, sourceId, destinationId):
    """Renames the asset from sourceId to destinationId.
  
    Args:
      sourceId: The ID of the asset to rename.
      destinationId: The new ID of the asset.
    """
    self.send_('/rename', {
      'sourceId': sourceId,
      'destinationId': destinationId,
    })

  def deleteAsset(self, assetId):
    """Deletes the asset with the given id.
  
    Args:
      assetId: The ID of the asset to delete.
    """
    self.send_('/delete', {'id': assetId})

  def newTaskId(self, count=1):
    """Generate an ID for a long-running task.
  
    Args:
      count: Optional count of IDs to generate, one by default.
  
    Returns:
      A list containing generated ID strings.
    """
    args = {'count': count}
    return self.send_('/newtaskid', args)

  def getTaskList(self):
    """Retrieves a list of the user's tasks.
  
    Returns:
      A list of task status dictionaries, one for each task submitted to EE by
      the current user. These include currently running tasks as well as recently
      canceled or failed tasks.
    """
    return self.send_('/tasklist', {}, 'GET')['tasks']

  def getTaskStatus(self, taskId):
    """Retrieve status of one or more long-running tasks.
  
    Args:
      taskId: ID of the task or a list of multiple IDs.
  
    Returns:
      List containing one object for each queried task, in the same order as
      the input array, each object containing the following values:
        id (string) ID of the task.
        state (string) State of the task, one of READY, RUNNING, COMPLETED,
          FAILED, CANCELLED; or UNKNOWN if the task with the specified ID
          doesn't exist.
        error_message (string) For a FAILED task, a description of the error.
    """
    if isinstance(taskId, six.string_types):
      taskId = [taskId]
    args = {'q': ','.join(taskId)}
    return self.send_('/taskstatus', args, 'GET')

  def cancelTask(self, taskId):
    """Cancels a batch task."""
    self.send_('/updatetask', {'id': taskId, 'action': 'CANCEL'})

  def startProcessing(self, taskId, params):
    """Create processing task that exports or pre-renders an image.
  
    Args:
      taskId: ID for the task (obtained using newTaskId).
      params: The object that describes the processing task; only fields
        that are common for all processing types are documented below.
          type (string) Either 'EXPORT_IMAGE', 'EXPORT_FEATURES',
            'EXPORT_VIDEO', or 'EXPORT_TILES'.
          json (string) JSON description of the image.
  
    Returns:
      A dict with optional notes about the created task.
    """
    args = params.copy()
    args['id'] = taskId
    return self.send_('/processingrequest', args)

  def startIngestion(self, taskId, params):
    """Creates an asset import task.
  
    Args:
      taskId: ID for the task (obtained using newTaskId).
      params: The object that describes the import task, which can
          have these fields:
            id (string) The destination asset id (e.g. users/foo/bar).
            tilesets (array) A list of Google Cloud Storage source file paths
              formatted like:
                [{'sources': [
                    {'primaryPath': 'foo.tif', 'additionalPaths': ['foo.prj']},
                    {'primaryPath': 'bar.tif', 'additionalPaths': ['bar.prj'},
                ]}]
              Where path values correspond to source files' Google Cloud Storage
              object names, e.g. 'gs://bucketname/filename.tif'
            bands (array) An optional list of band names formatted like:
              [{'id': 'R'}, {'id': 'G'}, {'id': 'B'}]
  
    Returns:
      A dict with optional notes about the created task.
    """
    args = {'id': taskId, 'request': json.dumps(params)}
    return self.send_('/ingestionrequest', args)

  def getAssetRoots(self):
    """Returns the list of the root folders the user owns.
  
    Note: The "id" values for roots are two levels deep, e.g. "users/johndoe"
          not "users/johndoe/notaroot".
  
    Returns:
      A list of folder descriptions formatted like:
        [
            {"type": "Folder", "id": "users/foo"},
            {"type": "Folder", "id": "projects/bar"},
        ]
    """
    return self.send_('/buckets', {}, 'GET')

  def getAssetRootQuota(self, rootId):
    """Returns quota usage details for the asset root with the given ID.
  
    Usage notes:
  
      - The id *must* be a root folder like "users/foo" (not "users/foo/bar").
      - The authenticated user must own the asset root to see its quota usage.
  
    Args:
      rootId: The ID of the asset to check.
  
    Returns:
      A dict describing the asset's quota usage. Looks like, with size in bytes:
        {
            asset_count: {usage: number, limit: number},
            asset_size: {usage: number, limit: number},
        }
    """
    return self.send_('/quota', {'id': rootId}, 'GET')

  def getAssetAcl(self, assetId):
    """Returns the access control list of the asset with the given ID.
  
    Args:
      assetId: The ID of the asset to check.
  
    Returns:
      A dict describing the asset's ACL. Looks like:
        {
           "owners" : ["user@domain1.com"],
           "writers": ["user2@domain1.com", "user3@domain1.com"],
           "readers": ["some_group@domain2.com"],
           "all_users_can_read" : True
        }
    """
    return self.send_('/getacl', {'id': assetId}, 'GET')

  def setAssetAcl(self, assetId, aclUpdate):
    """Sets the access control list of the asset with the given ID.
  
    The owner ACL cannot be changed, and the final ACL of the asset
    is constructed by merging the OWNER entries of the old ACL with
    the incoming ACL record.
  
    Args:
      assetId: The ID of the asset to set the ACL on.
      aclUpdate: The updated ACL for the asset. Must be formatted like the
          value returned by getAssetAcl but without "owners".
    """
    self.send_('/setacl', {'id': assetId, 'value': aclUpdate})

  def setAssetProperties(self, assetId, properties):
    """Sets metadata properties of the asset with the given ID.
  
    To delete a property, set its value to null.
    The authenticated user must be a writer or owner of the asset.
  
    Args:
      assetId: The ID of the asset to set the ACL on.
      properties: A dictionary of keys and values for the properties to update.
    """
    self.send_('/setproperties', {'id': assetId, 'properties': json.dumps(properties)})

  def createAssetHome(self, requestedId):
    """Attempts to create a home root folder for the current user ("users/joe").
  
    Results in an error if the user already has a home root folder or the
    requested ID is unavailable.
  
    Args:
      requestedId: The requested ID of the home folder (e.g. "users/joe").
    """
    self.send_('/createbucket', {'id': requestedId})

  def authorizeHttp(self, http):
    if self._credentials:
      return self._credentials.authorize(http)
    else:
      return http

  def send_(self, path, params, opt_method='POST', opt_raw=False):
    """Send an API call.
  
    Args:
      path: The API endpoint to call.
      params: The call parameters.
      opt_method: The HTTPRequest method (GET or POST).
      opt_raw: Whether the data should be returned raw, without attempting
          to decode it as JSON.
  
    Returns:
      The data object returned by the API call.
  
    Raises:
      EEException: For malformed requests or errors from the server.
    """
    # Make sure we never perform API calls before initialization.
    self.initialize()

    if self._profile_hook:
      params = params.copy()
      params['profiling'] = '1'

    url = self._api_base_url + path
    headers = {}

    try:
      payload = urllib.parse.urlencode(params)  # Python 3.x
    except AttributeError:
      payload = urllib.urlencode(params)  # Python 2.x
    http = httplib2.Http(timeout=(self._deadline_ms / 1000.0) or None)
    http = self.authorizeHttp(http)

    if opt_method == 'GET':
      url = url + ('&' if '?' in url else '?') + payload
      payload = None
    elif opt_method == 'POST':
      headers['Content-type'] = 'application/x-www-form-urlencoded'
    else:
      raise ee_exception.EEException('Unexpected request method: ' + opt_method)

    def send_with_backoff(retries=0):
      """Send an API call with backoff.
  
      Attempts an API call. If the server's response has a 429 status, retry the
      request using an incremental backoff strategy.
  
      Args:
        retries: The number of retries that have already occurred.
  
      Returns:
        A tuple of response, content returned by the API call.
  
      Raises:
        EEException: For errors from the server.
      """
      try:
        response, content = http.request(url, method=opt_method, body=payload,
                                         headers=headers)
        if response.status == 429:
          if retries < MAX_RETRIES:
            time.sleep(min(2 ** retries * BASE_RETRY_WAIT, MAX_RETRY_WAIT) / 1000)
            response, content = send_with_backoff(retries + 1)
      except httplib2.HttpLib2Error as e:
        raise ee_exception.EEException(
          'Unexpected HTTP error: %s' % e.message)
      return response, content

    response, content = send_with_backoff()

    # Call the profile hook if present. Note that this is done before we handle
    # the content, so that profiles are reported even if the response is an error.
    if self._profile_hook and _PROFILE_HEADER_LOWERCASE in response:
      self._profile_hook(response[_PROFILE_HEADER_LOWERCASE])

    # Whether or not the response is an error, it may be JSON.
    content_type = (response['content-type'] or 'application/json').split(';')[0]
    if content_type in ('application/json', 'text/json') and not opt_raw:
      try:
        try:
          # Python 3.x
          try:
            content = content.decode()
          except AttributeError:
            pass
        except UnicodeDecodeError:
          # Python 2.x
          content = content
        json_content = json.loads(content)
      except Exception:
        raise ee_exception.EEException('Invalid JSON: %s' % content)
      if 'error' in json_content:
        raise ee_exception.EEException(json_content['error']['message'])
      if 'data' not in content:
        raise ee_exception.EEException('Malformed response: ' + str(content))
    else:
      json_content = None

    if response.status < 100 or response.status >= 300:
      # Note if the response is JSON and contains an error value, we raise that
      # error above rather than this generic one.
      raise ee_exception.EEException('Server returned HTTP code: %d' %
                                     response.status)

    # Now known not to be an error response...
    if opt_raw:
      return content
    elif json_content is None:
      raise ee_exception.EEException(
        'Response was unexpectedly not JSON, but %s' % response['content-type'])
    else:
      return json_content['data']

  def create_assets(self, asset_ids, asset_type, mk_parents):
    """Creates the specified assets if they do not exist."""
    for asset_id in asset_ids:
      if self.getInfo(asset_id):
        print('Asset %s already exists' % asset_id)
        continue
      if mk_parents:
        parts = asset_id.split('/')
        path = ''
        for part in parts[:-1]:
          path += part
          if self.getInfo(path) is None:
            self.createAsset({'type': ASSET_TYPE_FOLDER}, path)
          path += '/'
      self.createAsset({'type': asset_type}, asset_id)<|MERGE_RESOLUTION|>--- conflicted
+++ resolved
@@ -2,18 +2,20 @@
 """Singleton for the library's communication with the Earth Engine API."""
 
 from __future__ import print_function
+
+
+
+# Using lowercase function naming to match the JavaScript names.
+# pylint: disable=g-bad-name
 
 # pylint: disable=g-bad-import-order
 import contextlib
 import json
+import time
 from threading import local
 
 import httplib2
 import six
-import time
-
-# Using lowercase function naming to match the JavaScript names.
-# pylint: disable=g-bad-name
 
 # pylint: disable=g-import-not-at-top
 try:
@@ -448,7 +450,7 @@
 
 
 def startIngestion(taskId, params):
-  """Creates an image asset import task.
+  """Creates an asset import task.
 
   Args:
     taskId: ID for the task (obtained using newTaskId).
@@ -469,33 +471,7 @@
   Returns:
     A dict with optional notes about the created task.
   """
-<<<<<<< HEAD
   return _instance().startIngestion(taskId, params)
-=======
-  args = {'id': taskId, 'request': json.dumps(params)}
-  return send_('/ingestionrequest', args)
-
-
-def startTableIngestion(taskId, params):
-  """Creates a table asset import task.
-
-  Args:
-    taskId: ID for the task (obtained using newTaskId).
-    params: The object that describes the import task, which can
-        have these fields:
-          id (string) The destination asset id (e.g. users/foo/bar).
-          sources (array) A list of CNS source file paths with optional
-            character encoding formatted like:
-            "sources": [{ "primaryPath": "states.shp", "charset": "UTF-8" }]
-            Where path values correspond to source files' CNS locations,
-            e.g. 'googlefile://namespace/foobar.shp', and 'charset' refers to
-            the character encoding of the source file.
-  Returns:
-    A dict with optional notes about the created task.
-  """
-  args = {'id': taskId, 'tableRequest': json.dumps(params)}
-  return send_('/ingestionrequest', args)
->>>>>>> 7f65c6e1
 
 
 def getAssetRoots():
@@ -623,10 +599,10 @@
 
 def setThreadCredentials(credentials):
   """Sets the credentials for the current thread.
-  
+
   Args:
     credentials: The credentials to set.
-    
+
   Returns:
     False if the same credentials are already set, otherwise True
   """
@@ -689,10 +665,10 @@
 
   def initialize(self, credentials=None, api_base_url=None, tile_base_url=None):
     """Initializes the data module, setting credentials and base URLs.
-  
+
     If any of the arguments are unspecified, they will keep their old values;
     the defaults if initialize() has never been called before.
-  
+
     Args:
       credentials: The OAuth2 credentials.
       api_base_url: The EarthEngine REST API endpoint.
@@ -723,7 +699,7 @@
 
   def setDeadline(self, milliseconds):
     """Sets the timeout length for API requests.
-  
+
     Args:
       milliseconds: The number of milliseconds to wait for a request
           before considering it timed out. 0 means no limit.
@@ -734,11 +710,11 @@
   def profiling(self, hook):
     # pylint: disable=g-doc-return-or-yield
     """Returns a context manager which enables or disables profiling.
-  
+
     If hook is not None, enables profiling for all API calls in its scope and
     calls the hook function with all resulting profile IDs. If hook is null,
     disables profiling (or leaves it disabled).
-  
+
     Args:
       hook: A function of one argument which is called with each profile
           ID obtained from API calls, just before the API call returns.
@@ -752,10 +728,10 @@
 
   def getInfo(self, asset_id):
     """Load info for an asset, given an asset id.
-  
+
     Args:
       asset_id: The asset to be retrieved.
-  
+
     Returns:
       The value call results.
     """
@@ -763,7 +739,7 @@
 
   def getList(self, params):
     """Get a list of contents for a collection asset.
-  
+
     Args:
       params: An object containing request parameters with the
           following possible values:
@@ -771,7 +747,7 @@
               starttime (number) Start time, in msec since the epoch.
               endtime (number) End time, in msec since the epoch.
               fields (comma-separated strings) Field names to return.
-  
+
     Returns:
       The list call results.
     """
@@ -779,7 +755,7 @@
 
   def getMapId(self, params):
     """Get a Map ID for a given asset.
-  
+
     Args:
       params: An object containing visualization options with the
               following possible values:
@@ -802,7 +778,7 @@
             'FF0000,000000'.
         format (string) Either 'jpg' (does not support transparency) or
             'png' (supports transparency).
-  
+
     Returns:
       A dictionary containing "mapid" and "token" strings, which can
       be combined to retrieve tiles from the /map service.
@@ -812,14 +788,14 @@
 
   def getTileUrl(self, mapid, x, y, z):
     """Generate a URL for map tiles from a Map ID and coordinates.
-  
+
     Args:
       mapid: The Map ID to generate tiles for, a dictionary containing "mapid"
           and "token" strings.
       x: The tile x coordinate.
       y: The tile y coordinate.
       z: The tile zoom level.
-  
+
     Returns:
       The tile URL.
     """
@@ -832,11 +808,11 @@
 
   def getValue(self, params):
     """Retrieve a processed value from the front end.
-  
+
     Args:
       params: A dictionary containing:
           json - (String) A JSON object to be evaluated.
-  
+
     Returns:
       The value call results.
     """
@@ -845,7 +821,7 @@
 
   def getThumbnail(self, params):
     """Get a Thumbnail for a given asset.
-  
+
     Args:
       params: Parameters identical to getMapId, plus:
           size - (a number or pair of numbers in format WIDTHxHEIGHT) Maximum
@@ -855,7 +831,7 @@
           region - (E,S,W,N or GeoJSON) Geospatial region of the image
             to render. By default, the whole image.
           format - (string) Either 'png' (default) or 'jpg'.
-  
+
     Returns:
       A thumbnail image as raw PNG data.
     """
@@ -863,7 +839,7 @@
 
   def getThumbId(self, params):
     """Get a Thumbnail ID for a given asset.
-  
+
     Args:
       params: Parameters identical to getMapId, plus:
           size - (a number or pair of numbers in format WIDTHxHEIGHT) Maximum
@@ -873,7 +849,7 @@
           region - (E,S,W,N or GeoJSON) Geospatial region of the image
             to render. By default, the whole image.
           format - (string) Either 'png' (default) or 'jpg'.
-  
+
     Returns:
       A thumbnail ID.
     """
@@ -886,10 +862,10 @@
 
   def makeThumbUrl(self, thumbId):
     """Create a thumbnail URL from the given thumbid and token.
-  
+
     Args:
       thumbId: An object containing a thumbnail thumbid and token.
-  
+
     Returns:
       A URL from which the thumbnail can be obtained.
     """
@@ -898,7 +874,7 @@
 
   def getDownloadId(self, params):
     """Get a Download ID.
-  
+
     Args:
       params: An object containing visualization options with the following
         possible values:
@@ -924,7 +900,7 @@
               ignored if crs and crs_transform is specified.
           region - a polygon specifying a region to download; ignored if crs
               and crs_transform is specified.
-  
+
     Returns:
       A dict containing a docid and token.
     """
@@ -935,10 +911,10 @@
 
   def makeDownloadUrl(self, downloadId):
     """Create a download URL from the given docid and token.
-  
+
     Args:
       downloadId: An object containing a download docid and token.
-  
+
     Returns:
       A URL from which the download can be obtained.
     """
@@ -947,7 +923,7 @@
 
   def getTableDownloadId(self, params):
     """Get a Download ID.
-  
+
     Args:
       params: An object containing table download options with the following
         possible values:
@@ -955,7 +931,7 @@
           selectors - Comma separated string of selectors that can be used to
               determine which attributes will be downloaded.
           filename - The name of the file that will be downloaded.
-  
+
     Returns:
       A dict containing a docid and token.
     """
@@ -964,10 +940,10 @@
 
   def makeTableDownloadUrl(self, downloadId):
     """Create a table download URL from a docid and token.
-  
+
     Args:
       downloadId: A table download id and token.
-  
+
     Returns:
       A Url from which the download can be obtained.
     """
@@ -976,7 +952,7 @@
 
   def getAlgorithms(self):
     """Get the list of algorithms.
-  
+
     Returns:
       The dictionary of algorithms.  Each algorithm is a dictionary containing
       the following fields:
@@ -994,15 +970,15 @@
 
   def createAsset(self, value, opt_path=None):
     """Creates an asset from a JSON value.
-  
+
     To create an empty image collection or folder, pass in a "value" object
     with a "type" key whose value is "ImageCollection" or "Folder".
-  
+
     Args:
       value: An object describing the asset to create or a JSON string
           with the already-serialized value for the new asset.
       opt_path: An optional desired ID, including full path.
-  
+
     Returns:
       A description of the saved asset, including a generated ID.
     """
@@ -1015,7 +991,7 @@
 
   def copyAsset(self, sourceId, destinationId):
     """Copies the asset from sourceId into destinationId.
-  
+
     Args:
       sourceId: The ID of the asset to copy.
       destinationId: The ID of the new asset created by copying.
@@ -1027,7 +1003,7 @@
 
   def renameAsset(self, sourceId, destinationId):
     """Renames the asset from sourceId to destinationId.
-  
+
     Args:
       sourceId: The ID of the asset to rename.
       destinationId: The new ID of the asset.
@@ -1039,7 +1015,7 @@
 
   def deleteAsset(self, assetId):
     """Deletes the asset with the given id.
-  
+
     Args:
       assetId: The ID of the asset to delete.
     """
@@ -1047,10 +1023,10 @@
 
   def newTaskId(self, count=1):
     """Generate an ID for a long-running task.
-  
+
     Args:
       count: Optional count of IDs to generate, one by default.
-  
+
     Returns:
       A list containing generated ID strings.
     """
@@ -1059,7 +1035,7 @@
 
   def getTaskList(self):
     """Retrieves a list of the user's tasks.
-  
+
     Returns:
       A list of task status dictionaries, one for each task submitted to EE by
       the current user. These include currently running tasks as well as recently
@@ -1069,10 +1045,10 @@
 
   def getTaskStatus(self, taskId):
     """Retrieve status of one or more long-running tasks.
-  
+
     Args:
       taskId: ID of the task or a list of multiple IDs.
-  
+
     Returns:
       List containing one object for each queried task, in the same order as
       the input array, each object containing the following values:
@@ -1093,7 +1069,7 @@
 
   def startProcessing(self, taskId, params):
     """Create processing task that exports or pre-renders an image.
-  
+
     Args:
       taskId: ID for the task (obtained using newTaskId).
       params: The object that describes the processing task; only fields
@@ -1101,7 +1077,7 @@
           type (string) Either 'EXPORT_IMAGE', 'EXPORT_FEATURES',
             'EXPORT_VIDEO', or 'EXPORT_TILES'.
           json (string) JSON description of the image.
-  
+
     Returns:
       A dict with optional notes about the created task.
     """
@@ -1110,8 +1086,8 @@
     return self.send_('/processingrequest', args)
 
   def startIngestion(self, taskId, params):
-    """Creates an asset import task.
-  
+    """Creates an image asset import task.
+
     Args:
       taskId: ID for the task (obtained using newTaskId).
       params: The object that describes the import task, which can
@@ -1127,19 +1103,41 @@
               object names, e.g. 'gs://bucketname/filename.tif'
             bands (array) An optional list of band names formatted like:
               [{'id': 'R'}, {'id': 'G'}, {'id': 'B'}]
-  
+
     Returns:
       A dict with optional notes about the created task.
     """
     args = {'id': taskId, 'request': json.dumps(params)}
     return self.send_('/ingestionrequest', args)
 
+
+  def startTableIngestion(self, taskId, params):
+    """Creates a table asset import task.
+
+    Args:
+      taskId: ID for the task (obtained using newTaskId).
+      params: The object that describes the import task, which can
+          have these fields:
+            id (string) The destination asset id (e.g. users/foo/bar).
+            sources (array) A list of CNS source file paths with optional
+              character encoding formatted like:
+              "sources": [{ "primaryPath": "states.shp", "charset": "UTF-8" }]
+              Where path values correspond to source files' CNS locations,
+              e.g. 'googlefile://namespace/foobar.shp', and 'charset' refers to
+              the character encoding of the source file.
+    Returns:
+      A dict with optional notes about the created task.
+    """
+    args = {'id': taskId, 'tableRequest': json.dumps(params)}
+    return self.send_('/ingestionrequest', args)
+
+
   def getAssetRoots(self):
     """Returns the list of the root folders the user owns.
-  
+
     Note: The "id" values for roots are two levels deep, e.g. "users/johndoe"
           not "users/johndoe/notaroot".
-  
+
     Returns:
       A list of folder descriptions formatted like:
         [
@@ -1151,15 +1149,15 @@
 
   def getAssetRootQuota(self, rootId):
     """Returns quota usage details for the asset root with the given ID.
-  
+
     Usage notes:
-  
+
       - The id *must* be a root folder like "users/foo" (not "users/foo/bar").
       - The authenticated user must own the asset root to see its quota usage.
-  
+
     Args:
       rootId: The ID of the asset to check.
-  
+
     Returns:
       A dict describing the asset's quota usage. Looks like, with size in bytes:
         {
@@ -1171,10 +1169,10 @@
 
   def getAssetAcl(self, assetId):
     """Returns the access control list of the asset with the given ID.
-  
+
     Args:
       assetId: The ID of the asset to check.
-  
+
     Returns:
       A dict describing the asset's ACL. Looks like:
         {
@@ -1188,11 +1186,11 @@
 
   def setAssetAcl(self, assetId, aclUpdate):
     """Sets the access control list of the asset with the given ID.
-  
+
     The owner ACL cannot be changed, and the final ACL of the asset
     is constructed by merging the OWNER entries of the old ACL with
     the incoming ACL record.
-  
+
     Args:
       assetId: The ID of the asset to set the ACL on.
       aclUpdate: The updated ACL for the asset. Must be formatted like the
@@ -1202,10 +1200,10 @@
 
   def setAssetProperties(self, assetId, properties):
     """Sets metadata properties of the asset with the given ID.
-  
+
     To delete a property, set its value to null.
     The authenticated user must be a writer or owner of the asset.
-  
+
     Args:
       assetId: The ID of the asset to set the ACL on.
       properties: A dictionary of keys and values for the properties to update.
@@ -1214,10 +1212,10 @@
 
   def createAssetHome(self, requestedId):
     """Attempts to create a home root folder for the current user ("users/joe").
-  
+
     Results in an error if the user already has a home root folder or the
     requested ID is unavailable.
-  
+
     Args:
       requestedId: The requested ID of the home folder (e.g. "users/joe").
     """
@@ -1231,17 +1229,17 @@
 
   def send_(self, path, params, opt_method='POST', opt_raw=False):
     """Send an API call.
-  
+
     Args:
       path: The API endpoint to call.
       params: The call parameters.
       opt_method: The HTTPRequest method (GET or POST).
       opt_raw: Whether the data should be returned raw, without attempting
           to decode it as JSON.
-  
+
     Returns:
       The data object returned by the API call.
-  
+
     Raises:
       EEException: For malformed requests or errors from the server.
     """
@@ -1272,16 +1270,16 @@
 
     def send_with_backoff(retries=0):
       """Send an API call with backoff.
-  
+
       Attempts an API call. If the server's response has a 429 status, retry the
       request using an incremental backoff strategy.
-  
+
       Args:
         retries: The number of retries that have already occurred.
-  
+
       Returns:
         A tuple of response, content returned by the API call.
-  
+
       Raises:
         EEException: For errors from the server.
       """
